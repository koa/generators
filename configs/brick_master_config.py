# -*- coding: utf-8 -*-

# Master Brick communication config

com = {
    'author': 'Olaf Lüke <olaf@tinkerforge.com>',
    'version': [1, 3, 0],
    'category': 'Brick',
    'name': ('Master', 'master', 'Master'),
    'manufacturer': 'Tinkerforge',
    'description': 'Device for controlling Stacks and four Bricklets',
    'packets': []
}

com['packets'].append({
'type': 'function',
'name': ('GetStackVoltage', 'get_stack_voltage'), 
'elements': [('voltage', 'uint16', 1, 'out')], 
'doc': ['bf', {
'en':
"""
Returns the stack voltage in mV. The stack voltage is the
voltage that is supplied via the stack, i.e. it is given by a 
Step-Down or Step-Up Power Supply.
""",
'de':
"""
Gibt die Spannung des Stapels in mV zurück. Diese Spannung wird über
den Stapel verteilt und kann zum Beispiel über eine Step-Down oder
Step-Up Power Supply eingespeist werden.
"""
}]
})

com['packets'].append({
'type': 'function',
'name': ('GetStackCurrent', 'get_stack_current'), 
'elements': [('current', 'uint16', 1, 'out')], 
'doc': ['bf', {
'en':
"""
Returns the stack current in mA. The stack current is the
current that is drawn via the stack, i.e. it is given by a
Step-Down or Step-Up Power Supply.
""",
'de':
"""
Gibt den Stromverbrauch des Stapels in mA zurück. Der angegebene Strom
bezieht sich auf den Stromverbrauch der am Stapel angeschlossenen Verbraucher.
Die Speisung kann z.B. über eine Step-Down oder Step-Up Power Supply erfolgen.
"""
}]
})

com['packets'].append({
'type': 'function',
'name': ('SetExtensionType', 'set_extension_type'), 
'elements': [('extension', 'uint8', 1, 'in'),
             ('exttype', 'uint32', 1, 'in')], 
'doc': ['af', {
'en':
"""
Writes the extension type to the EEPROM of a specified extension. 
The extension is either 0 or 1 (0 is the on the bottom, 1 is the on on top, 
if only one extension is present use 0).

Possible extension types:

.. csv-table::
 :header: "Type", "Description"
 :widths: 10, 100

 "1",    "Chibi"
 "2",    "RS485"

The extension type is already set when bought and it can be set with the 
Brick Viewer, it is unlikely that you need this function.

The value will be saved in the EEPROM of the Chibi Extension, it does not
have to be set on every startup.
""",
'de':
"""
Schreibt den Typ der Extension in den EEPROM der angegebenen Extension.
Die Extension kann entweder 0 oder 1 sein (0 ist an der Unterseite, 1
auf der Oberseite, wenn nur eine Extension verfügbar ist, ist 0 zu verwenden)

Mögliche Extensiontypen:

.. csv-table::
 :header: "Typ", "Beschreibung"
 :widths: 10,100
 
 "1",    "Chibi"
 "2",    "RS485"

Der Typ der Extension ist schon gesetzt beim Erwerb der Extension und kann über den
Brick Viewer gesetzt werden. Daher ist es unwahrscheinlich, dass diese Funktion benötigt
wird.
"""
}]
})

com['packets'].append({
'type': 'function',
'name': ('GetExtensionType', 'get_extension_type'), 
'elements': [('extension', 'uint8', 1, 'in'),
             ('exttype', 'uint32', 1, 'out')], 
'doc': ['af', {
'en':
"""
Returns the extension type for a given extension as set by 
:func:`SetExtensionType`.
""",
'de':
"""
Gibt den Extensiontyp der angegebenen Extension zurück,
wie von :func:`SetExtensionType` gesetzt.
"""
}]
})

com['packets'].append({
'type': 'function',
'name': ('IsChibiPresent', 'is_chibi_present'), 
'elements': [('present', 'bool', 1, 'out')], 
'doc': ['af', {
'en':
"""
Returns *true* if a Chibi Extension is available to be used by the Master.

.. versionadded:: 1.1.0
""",
'de':
"""
Gibt zurück ob eine Chibi Extension zur Nutzung durch den Master verfügbar ist.

.. versionadded:: 1.1.0
"""
}]
})

com['packets'].append({
'type': 'function',
'name': ('SetChibiAddress', 'set_chibi_address'), 
'elements': [('address', 'uint8', 1, 'in')], 
'doc': ['af', {
'en':
"""
Sets the address (1-255) belonging to the Chibi Extension.

It is possible to set the address with the Brick Viewer and it will be 
saved in the EEPROM of the Chibi Extension, it does not
have to be set on every startup.

.. versionadded:: 1.1.0
""",
'de':
"""
Setzt die zugehörige Adresse (1-255) der Chibi Extension.

Es ist möglich die Adresse mit dem Brick Viewer zu setzen und diese
wird im EEPROM der Chibi Extension abgespeichert. Ein Setzen bei
jedem Hochfahren ist daher nicht notwendig.

.. versionadded:: 1.1.0
"""
}]
})

com['packets'].append({
'type': 'function',
'name': ('GetChibiAddress', 'get_chibi_address'), 
'elements': [('address', 'uint8', 1, 'out')], 
'doc': ['af', {
'en':
"""
Returns the address as set by :func:`SetChibiAddress`.

.. versionadded:: 1.1.0
""",
'de':
"""
Gibt die Adresse zurück, wie von :func:`SetChibiAddress` gesetzt.
"""
}]
})

com['packets'].append({
'type': 'function',
'name': ('SetChibiMasterAddress', 'set_chibi_master_address'), 
'elements': [('address', 'uint8', 1, 'in')], 
'doc': ['af', {
'en':
"""
Sets the address (1-255) of the Chibi Master. This address is used if the
Chibi Extension is used as slave (i.e. it does not have a USB connection).

It is possible to set the address with the Brick Viewer and it will be 
saved in the EEPROM of the Chibi Extension, it does not
have to be set on every startup.

.. versionadded:: 1.1.0
""",
'de':
"""
Setzt die Adresse (1-255) des Chibi Master. Diese Adresse wird verwendet
wenn die Chibi Extension als Slave verwendet wird (z.B. wenn keine USB-Verbindung
besteht).

Es ist möglich die Adresse mit dem Brick Viewer zu setzen und diese wird im
EEPROM der Chibi Extension abgespeichert. Ein Setzen bei
jedem Hochfahren ist daher nicht notwendig.

.. versionadded:: 1.1.0
"""
}]
})

com['packets'].append({
'type': 'function',
'name': ('GetChibiMasterAddress', 'get_chibi_master_address'), 
'elements': [('address', 'uint8', 1, 'out')], 
'doc': ['af', {
'en':
"""
Returns the address as set by :func:`SetChibiMasterAddress`.

.. versionadded:: 1.1.0
""",
'de':
"""
Gibt die Adresse zurück, wie von :func:`SetChibiMasterAddress` gesetzt.
"""
}]
})

com['packets'].append({
'type': 'function',
'name': ('SetChibiSlaveAddress', 'set_chibi_slave_address'), 
'elements': [('num', 'uint8', 1, 'in'),
             ('address', 'uint8', 1, 'in')], 
'doc': ['af', {
'en':
"""
Sets up to 254 slave addresses. Valid addresses are in range 1-255.
The address numeration (via num parameter) has to be used
ascending from 0. For example: If you use the Chibi Extension in Master mode
(i.e. the stack has an USB connection) and you want to talk to three other
Chibi stacks with the slave addresses 17, 23, and 42, you should call with "(0, 17),
(1, 23) and (2, 42)".

It is possible to set the addresses with the Brick Viewer and it will be 
saved in the EEPROM of the Chibi Extension, they don't
have to be set on every startup.

.. versionadded:: 1.1.0
""",
'de':
"""
Setzt bis zu 254 Slave Adressen. Gültige Adressen sind 1-255.
Die Adressnummerierung (mittels num Parameter) muss aufsteigend ab
0 erfolgen. Beispiel: Wenn die Chibi Extension im Master Modus verwendet wird
(z.B. wenn der Stapel eine USB-Verbindung hat) und es soll mit drei weiteren
Chibi Stapeln kommuniziert werden, mit den Adressen 17, 23 und 42, sollten die
Aufrufe "(0, 17), (1, 23) und (2, 42)" sein.

Es ist möglich die Adressen mit dem Brick Viewer zu setzen und diese werden
im EEPROM der Chibi Extension abgespeichert. Ein Setzen bei
jedem Hochfahren ist daher nicht notwendig.

.. versionadded:: 1.1.0
"""
}]
})

com['packets'].append({
'type': 'function',
'name': ('GetChibiSlaveAddress', 'get_chibi_slave_address'), 
'elements': [('num', 'uint8', 1, 'in'),
             ('address', 'uint8', 1, 'out')], 
'doc': ['af', {
'en':
"""
Returns the slave address for a given num as set by 
:func:`SetChibiSlaveAddress`.

.. versionadded:: 1.1.0
""",
'de':
"""
Gibt die Slave Adresse für eine Adressnummerierung (mittels num Parameter) zurück,
wie von :func:`SetChibiSlaveAddress` gesetzt.

.. versionadded:: 1.1.0
"""
}]
})

com['packets'].append({
'type': 'function',
'name': ('GetChibiSignalStrength', 'get_chibi_signal_strength'), 
'elements': [('signal_strength', 'uint8', 1, 'out')], 
'doc': ['af', {
'en':
"""
Returns the signal strength in dBm. The signal strength updates every time a
packet is received.

.. versionadded:: 1.1.0
""",
'de':
"""
Gibt die Signalstärke in dBm zurück. Die Aktualisierung der Signalstärke
wird bei jedem Empfang eines Paketes durchgeführt.

.. versionadded:: 1.1.0
"""
}]
})

com['packets'].append({
'type': 'function',
'name': ('GetChibiErrorLog', 'get_chibi_error_log'), 
'elements': [('underrun', 'uint16', 1, 'out'),
             ('crc_error', 'uint16', 1, 'out'),
             ('no_ack', 'uint16', 1, 'out'),
             ('overflow', 'uint16', 1, 'out')], 
'doc': ['af', {
'en':
"""
Returns underrun, CRC error, no ACK and overflow error counts of the Chibi
communication. If these errors start rising, it is likely that either the
distance between two Chibi stacks is becoming too big or there are
interferences.

.. versionadded:: 1.1.0
""",
'de':
"""
Gibt folgende Fehlerzähler der Chibi Kommunikation zurück: Underrun, CRC Fehler,
kein ACK und Overflow. Bei Anstieg dieser Fehlerzähler ist es wahrscheinlich, dass
entweder die Entfernung zwischen zwei Chibi Stapeln zu groß wird oder Störungen
vorliegen.

.. versionadded:: 1.1.0
"""
}]
})

com['packets'].append({
'type': 'function',
'name': ('SetChibiFrequency', 'set_chibi_frequency'), 
'elements': [('frequency', 'uint8', 1, 'in')], 
'doc': ['af', {
'en':
"""
Sets the Chibi frequency range for the Chibi Extension. Possible values are:

.. csv-table::
 :header: "Type", "Description"
 :widths: 10, 100

 "0",    "OQPSK 868Mhz (Europe)"
 "1",    "OQPSK 915Mhz (US)"
 "2",    "OQPSK 780Mhz (China)"
 "3",    "BPSK40 915Mhz"

It is possible to set the frequency with the Brick Viewer and it will be 
saved in the EEPROM of the Chibi Extension, it does not
have to be set on every startup.

.. versionadded:: 1.1.0
""",
'de':
"""
Setzt den Chibi Frequenzbereich der Chibi Extension. Mögliche Werte sind:

.. csv-table::
 :header: "Typ", "Beschreibung"
 :widths: 10, 100

 "0",    "OQPSK 868Mhz (Europe)"
 "1",    "OQPSK 915Mhz (US)"
 "2",    "OQPSK 780Mhz (China)"
 "3",    "BPSK40 915Mhz"
 
Es ist möglich den Frequenzbereich mit dem Brick Viewer zu setzen und dieser wird
im EEPROM der Chibi Extension abgespeichert. Ein Setzen bei
jedem Hochfahren ist daher nicht notwendig.

.. versionadded:: 1.1.0
"""
}]
})

com['packets'].append({
'type': 'function',
'name': ('GetChibiFrequency', 'get_chibi_frequency'), 
'elements': [('frequency', 'uint8', 1, 'out')], 
'doc': ['af', {
'en':
"""
Returns the frequency value as set by :func:`SetChibiFrequency`.

.. versionadded:: 1.1.0
""",
'de':
"""
Gibt den Frequenzbereich zurück, wie von :func:`SetChibiFrequency` gesetzt.

.. versionadded:: 1.1.0
"""
}]
})

com['packets'].append({
'type': 'function',
'name': ('SetChibiChannel', 'set_chibi_channel'), 
'elements': [('channel', 'uint8', 1, 'in')], 
'doc': ['af', {
'en':
"""
Sets the channel used by the Chibi Extension. Possible channels are
different for different frequencies:

.. csv-table::
 :header: "Frequency",             "Possible Channels"
 :widths: 40, 60

 "OQPSK 868Mhz (Europe)", "0"
 "OQPSK 915Mhz (US)",     "1, 2, 3, 4, 5, 6, 7, 8, 9, 10"
 "OQPSK 780Mhz (China)",  "0, 1, 2, 3"
 "BPSK40 915Mhz",         "1, 2, 3, 4, 5, 6, 7, 8, 9, 10"

It is possible to set the channel with the Brick Viewer and it will be 
saved in the EEPROM of the Chibi Extension, it does not
have to be set on every startup.

.. versionadded:: 1.1.0
""",
'de':
"""
Setzt den verwendeten Kanal der Chibi Extension. Die möglichen Kanäle sind
abhängig vom verwendeten Frequenzbereich:

.. csv-table::
 :header: "Frequenzbereich",             "Mögliche Kanäle"
 :widths: 40, 60

 "OQPSK 868Mhz (Europe)", "0"
 "OQPSK 915Mhz (US)",     "1, 2, 3, 4, 5, 6, 7, 8, 9, 10"
 "OQPSK 780Mhz (China)",  "0, 1, 2, 3"
 "BPSK40 915Mhz",         "1, 2, 3, 4, 5, 6, 7, 8, 9, 10"
 
Es ist möglich den Kanal mit dem Brick Viewer zu setzen und dieser wird
im EEPROM der Chibi Extension abgespeichert. Ein Setzen bei
jedem Hochfahren ist daher nicht notwendig.

.. versionadded:: 1.1.0
"""
}]
})

com['packets'].append({
'type': 'function',
'name': ('GetChibiChannel', 'get_chibi_channel'), 
'elements': [('channel', 'uint8', 1, 'out')], 
'doc': ['af', {
'en':
"""
Returns the channel as set by :func:`SetChibiChannel`.

.. versionadded:: 1.1.0
""",
'de':
"""
Gibt den Kanal zurück, wie von :func:`SetChibiChannel` gesetzt.

.. versionadded:: 1.1.0
"""
}]
})

com['packets'].append({
'type': 'function', 
'name': ('IsRS485Present', 'is_rs485_present'), 
'elements': [('present', 'bool', 1, 'out')], 
'doc': ['af', {
'en':
"""
Returns *true* if a RS485 Extension is available to be used by the Master.

.. versionadded:: 1.2.0
""",
'de':
"""
Gibt zurück ob eine RS485 Extension zur Nutzung durch den Master verfügbar ist.

.. versionadded:: 1.2.0
"""
}]
})

com['packets'].append({
'type': 'function', 
'name': ('SetRS485Address', 'set_rs485_address'), 
'elements': [('address', 'uint8', 1, 'in')], 
'doc': ['af', {
'en':
"""
Sets the address (1-255) belonging to the RS485 Extension.

Set to 0 if the RS485 Extension should be the RS485 Master (i.e.
connected to a PC via USB).

It is possible to set the address with the Brick Viewer and it will be 
saved in the EEPROM of the RS485 Extension, it does not
have to be set on every startup.

.. versionadded:: 1.2.0
""",
'de':
"""
Setzt die zugehörige Adresse (1-255) der RS485 Extension.

Um eine RS485 Extension als RS485 Master (z.B. verbunden mit einem PC über
USB) zu betreiben muss die Adresse auf 0 gesetzt werden.

Es ist möglich die Adresse mit dem Brick Viewer zu setzen und diese wird im
EEPROM der RS485 Extension abgespeichert. Ein Setzen bei
jedem Hochfahren ist daher nicht notwendig.

.. versionadded:: 1.2.0
"""
}]
})

com['packets'].append({
'type': 'function', 
'name': ('GetRS485Address', 'get_rs485_address'), 
'elements': [('address', 'uint8', 1, 'out')], 
'doc': ['af', {
'en':
"""
Returns the address as set by :func:`SetRS485Address`.

.. versionadded:: 1.2.0
""",
'de':
"""
Gibt die Adresse zurück, wie von :func:`SetRS485Address` gesetzt.

.. versionadded:: 1.2.0
"""
}]
})

com['packets'].append({
'type': 'function', 
'name': ('SetRS485SlaveAddress', 'set_rs485_slave_address'),
'elements': [('num', 'uint8', 1, 'in'),
             ('address', 'uint8', 1, 'in')], 
'doc': ['af', {
'en':
"""
Sets up to 255 slave addresses. Valid addresses are in range 1-255.
The address numeration (via num parameter) has to be used
ascending from 0. For example: If you use the RS485 Extension in Master mode
(i.e. the stack has an USB connection) and you want to talk to three other
RS485 stacks with the IDs 17, 23, and 42, you should call with "(0, 17),
(1, 23) and (2, 42)".

It is possible to set the addresses with the Brick Viewer and it will be 
saved in the EEPROM of the RS485 Extension, they don't
have to be set on every startup.

.. versionadded:: 1.2.0
""",
'de':
"""
Setzt bis zu 255 Slave Adressen. Gültige Adressen sind 1-255.
Die Adressnummerierung (mittels num Parameter) muss aufsteigend ab
0 erfolgen. Beispiel: Wenn die RS485 Extension im Master Modus verwendet wird
(z.B. wenn der Stapel eine USB-Verbindung hat) und es soll mit drei weiteren
RS485 Stapeln kommuniziert werden, mit den Adressen 17, 23 und 42, sollten die
Aufrufe "(0, 17), (1, 23) und (2, 42)" sein.

Es ist möglich die Adressen mit dem Brick Viewer zu setzen und diese werden
im EEPROM der RS485 Extension abgespeichert. Ein Setzen bei
jedem Hochfahren ist daher nicht notwendig.

.. versionadded:: 1.2.0
"""
}]
})

com['packets'].append({
'type': 'function', 
'name': ('GetRS485SlaveAddress', 'get_rs485_slave_address'), 
'elements': [('num', 'uint8', 1, 'in'),
             ('address', 'uint8', 1, 'out')], 
'doc': ['af', {
'en':
"""
Returns the slave address for a given num as set by 
:func:`SetRS485SlaveAddress`.

.. versionadded:: 1.2.0
""",
'de':
"""
Gibt die Slave Adresse für eine Adressnummerierung (mittels num Parameter) zurück,
wie von :func:`SetRS485SlaveAddress` gesetzt.

.. versionadded:: 1.2.0
"""
}]
})

com['packets'].append({
'type': 'function', 
'name': ('GetRS485ErrorLog', 'get_rs485_error_log'), 
'elements': [('crc_error', 'uint16', 1, 'out')], 
'doc': ['af', {
'en':
"""
Returns CRC error counts of the RS485 communication.
If this counter starts rising, it is likely that the distance
between the RS485 nodes is too big or there is some kind of
interference.

.. versionadded:: 1.2.0
""",
'de':
"""
Gibt den CRC Fehlerzähler der RS485 Kommunikation zurück. Wenn dieser Zähler
ansteigt ist es wahrscheinlich, dass der Abstand zwischen zwei RS485-Teilnehmern
zu groß ist oder es Störungen gibt.

.. versionadded:: 1.2.0
"""
}]
})

com['packets'].append({
'type': 'function', 
'name': ('SetRS485Configuration', 'set_rs485_configuration'), 
'elements': [('speed', 'uint32', 1, 'in'),
             ('parity', 'char', 1, 'in'),
             ('stopbits', 'uint8', 1, 'in')], 
'doc': ['af', {
'en':
"""
Sets the configuration of the RS485 Extension. Speed is given in baud. The
Master Brick will try to match the given baud rate as exactly as possible.
The maximum recommended baud rate is 2000000 (2Mbit/s).
Possible values for parity are 'n' (none), 'e' (even) and 'o' (odd).
Possible values for stop bits are 1 and 2.

If your RS485 is unstable (lost messages etc), the first thing you should
try is to decrease the speed. On very large bus (e.g. 1km), you probably
should use a value in the range of 100khz.

The values are stored in the EEPROM and only applied on startup. That means
you have to restart the Master Brick after configuration.

.. versionadded:: 1.2.0
""",
'de':
"""
Setzt die Schnittstellenkonfiguration der RS485 Extension. Die Geschwindigkeit
wird in Baud angegeben. Der Master Brick versucht die vorgegebene Baudrate so
genau wie möglich zu erreichen. Die maximale empfohlene Baudrate ist 2000000 (2Mbit/s).
Mögliche Werte für die Parität sind 'n' (keine), 'e' (gerade) und 'o' (ungerade).
Mögliche Werte für Stoppbits sind 1 und 2.

Wenn die RS485 Kommunikation instabil ist (verlorene Nachrichten etc.), sollte zuerst
die Baudrate verringert werden. Sehr lange Busleitungen (z.B. 1km) sollten möglichst
Werte im Bereich von 100000 verwenden.

Die Werte sind im EEPROM gespeichert und werden nur beim Hochfahren angewandt.
Das bedeutet der Master Brick muss nach einer Konfiguration neugestartet werden.

.. versionadded:: 1.2.0
"""
}]
})

com['packets'].append({
'type': 'function', 
'name': ('GetRS485Configuration', 'get_rs485_configuration'), 
'elements': [('speed', 'uint32', 1, 'out'),
             ('parity', 'char', 1, 'out'),
             ('stopbits', 'uint8', 1, 'out')], 
'doc': ['af', {
'en':
"""
Returns the configuration as set by :func:`SetRS485Configuration`.

.. versionadded:: 1.2.0
""",
'de':
"""
Gibt die Schnittstellenkonfiguration zurück, wie von :func:`SetRS485Configuration`
gesetzt.

.. versionadded:: 1.2.0
"""
}]
})

com['packets'].append({
'type': 'function', 
'name': ('IsWifiPresent', 'is_wifi_present'), 
'elements': [('present', 'bool', 1, 'out')], 
'doc': ['af', {
'en':
"""
Returns *true* if a WIFI Extension is available to be used by the Master.

.. versionadded:: 1.2.0
""",
'de':
"""
Gibt zurück ob eine WIFI Extension zur Nutzung durch den Master verfügbar ist.

.. versionadded:: 1.2.0
"""
}]
})

com['packets'].append({
'type': 'function', 
'name': ('SetWifiConfiguration', 'set_wifi_configuration'), 
'elements': [('ssid', 'string', 32, 'in'),
             ('connection', 'uint8', 1, 'in'),
             ('ip', 'uint8', 4, 'in'),
             ('subnet_mask', 'uint8', 4, 'in'),
             ('gateway', 'uint8', 4, 'in'),
             ('port', 'uint16', 1, 'in')], 
'doc': ['af', {
'en':
"""
Sets the configuration of the WIFI Extension. The ssid can have a max length
of 32 characters, the connection is either 0 for DHCP or 1 for static IP.

If you set connection to 1, you have to supply ip, subnet mask and gateway
as an array of size 4 (first element of the array is the least significant
byte of the address). If connection is set to 0 ip, subnet mask and gateway
are ignored, you can set them to 0.

The last parameter is the port that your program will connect to. The
default port, that is used by brickd, is 4223.

The values are stored in the EEPROM and only applied on startup. That means
you have to restart the Master Brick after configuration.

It is recommended to use the Brick Viewer to set the WIFI configuration.

.. versionadded:: 1.3.0
""",
'de':
"""
Setzt die Konfiguration der WIFI Extension. Die ssid darf eine maximale
Länge von 32 Zeichen haben, die connection ist entweder 0 für DHCP oder
1 für eine statische IP.

Wenn die connection auf 1 gesetzt wird, müssen ip, subnet mask und gateway
als ein Array der größe 4 angegeben werden. Dabei ist das erste Element
im Array das niederwertigste Byte. Falls die connection auf 0 gesetzt ist,
werden ip, subnet mask und gateway ignoriert.

Der letzte Parameter ist der port auf den das Anwendungsprogramm sich
verbindet. Der Standardport von brickd ist 4223.

Die Werte sind im EEPROM gespeichert und werden nur beim Hochfahren angewandt.
Das bedeutet der Master Brick muss nach einer Konfiguration neugestartet werden.

Wir empfehlen die Brick Viewer zu nutzen um die WIFI Extension zu
konfigurieren.

.. versionadded:: 1.3.0
"""
}]
})

com['packets'].append({
'type': 'function', 
'name': ('GetWifiConfiguration', 'get_wifi_configuration'), 
'elements': [('ssid', 'string', 32, 'out'),
             ('connection', 'uint8', 1, 'out'),
             ('ip', 'uint8', 4, 'out'),
             ('subnet_mask', 'uint8', 4, 'out'),
             ('gateway', 'uint8', 4, 'out'),
             ('port', 'uint16', 1, 'out')], 
'doc': ['af', {
'en':
"""
Returns the configuration as set by :func:`SetWifiConfiguration`.

.. versionadded:: 1.3.0
""",
'de':
"""
Gibt die Konfiguration zurück, wie von :func:`SetWifiConfiguration`
gesetzt.

.. versionadded:: 1.3.0
"""
}]
})

com['packets'].append({
'type': 'function', 
'name': ('SetWifiEncryption', 'set_wifi_encryption'), 
'elements': [('encryption', 'uint8', 1, 'in'),
             ('key', 'string', 50, 'in'),
             ('key_index', 'uint8', 1, 'in'),
             ('eap_options', 'uint8', 1, 'in'),
             ('ca_certificate_length', 'uint16', 1, 'in'), 
             ('client_certificate_length', 'uint16', 1, 'in'), 
             ('private_key_length', 'uint16', 1, 'in')], 
'doc': ['af', {
'en':
"""
Sets the encryption of the WIFI Extension. The first parameter is the
type of the encryption. Possible values are:

.. csv-table::
 :header: "Value", "Description"
 :widths: 10, 90

 "0", "WPA/WPA2"
 "1", "WPA Enterprise (EAP-FAST, EAP-TLS, EAP-TTLS, PEAP)"
 "2", "WEP"
 "3", "Open Network"

The key has a max length of 50 characters and is used if encryption
is set to 0 or 2 (WPA or WEP). Otherwise the value is ignored.
For WEP it is possible to set the key index (1-4). If you don't know your
key index, it is likely 1.

If you choose WPA Enterprise as encryption, you have to set eap options and
<<<<<<< HEAD
the length of the certificates (for other encryption types these paramters
are ignored). The certificate length are given in byte and the certificates
themself can be set with  :func:`SetWifiCertificate`. Eap options consist of 
the outer authentification (bits 1-2), inner authentification (bit 3) and 
=======
the length of the certificate (for other encryption types these parameters
are ignored). The certificate length is given in byte and the certificate
itself can be set with  :func:`SetWifiCertificate`. Eap options consist of 
the outer authentication (bits 1-2), inner authentication (bit 3) and
>>>>>>> a1ab4780
certificate type (bits 4-5):

.. csv-table::
 :header: "Option", "Bits", "Description"
 :widths: 10, 10, 80

 "outer auth", "1-2", "0=EAP-FAST, 1=EAP-TLS, 2=EAP-TTLS, 3=EAP-PEAP"
 "inner auth", "3", "0=EAP-MSCHAP, 1=EAP-GTC"
 "cert type", "4-5", "0=CA Certificate, 1=Client Certificate, 2=Private Key"

Example for EAP-TTLS + EAP-GTC + Private Key: option = 2 | (1 << 2) | (2 << 3).

The values are stored in the EEPROM and only applied on startup. That means
you have to restart the Master Brick after configuration.

It is recommended to use the Brick Viewer to set the WIFI encryption.

.. versionadded:: 1.3.0
""",
'de':
"""
Setzt die Verschlüsselung der WIFI Extension. Der erste Parameter ist der
Typ der Verschlüsselung. Mögliche Werte sind:

.. csv-table::
 :header: "Wert", "Beschreibung"
 :widths: 10, 90

 "0", "WPA/WPA2"
 "1", "WPA Enterprise (EAP-FAST, EAP-TLS, EAP-TTLS, PEAP)"
 "2", "WEP"
 "3", "Offenes Netzwerk"

Key hat eine maximale Länge von 50 Zeichen und wird benutzt falls
encryption auf 0 oder 2 (WPA oder WEP) gesetzt ist. Andernfalls wird key
ignoriert. Für WEP gibt es die Möglichkeit den key index zu setzen
(1-4). Fall der key index unbekannt ist, ist er wahrscheinlich 1.

Wenn WPA Enterprise als encryption gewählt wird, müssen eap options und
<<<<<<< HEAD
die Länge der Zertifikate gesetzt werden. Die Länge wird in Byte angegeben
und die Zertifikate selbst können mit :func:`SetWifiCertificate` übertragen
werden. Die eap options bestehen aus outer authentification (Bits 1-2), 
=======
die Länge des Zertifikats gesetzt werden. Die Länge wird in Byte angegeben
und das Zertifikat selbst kann mit :func:`SetWifiCertificate` übertragen
werden. Die eap options bestehen aus outer authentification (Bits 1-2),
>>>>>>> a1ab4780
inner authentification (Bit 3) und certificate type (bits 4-5):

.. csv-table::
 :header: "Option", "Bits", "Beschreibung"
 :widths: 10, 10, 80

 "outer auth", "1-2", "0=EAP-FAST, 1=EAP-TLS, 2=EAP-TTLS, 3=EAP-PEAP"
 "inner auth", "3", "0=EAP-MSCHAP, 1=EAP-GTC"
 "cert type", "4-5", "0=CA Certificate, 1=Client Certificate, 2=Private Key"

Beispiel für EAP-TTLS + EAP-GTC + Private Key: option = 2 | (1 << 2) | (2 << 3).

Die Werte sind im EEPROM gespeichert und werden nur beim Hochfahren angewandt.
Das bedeutet der Master Brick muss nach einer Konfiguration neugestartet werden.

Wir empfehlen die Brick Viewer zu nutzen um die WIFI Extension Verschlüsselung
zu konfigurieren.

.. versionadded:: 1.3.0
"""
}]
})

com['packets'].append({
'type': 'function', 
'name': ('GetWifiEncryption', 'get_wifi_encryption'), 
'elements': [('encryption', 'uint8', 1, 'out'),
             ('key', 'string', 50, 'out'),
             ('key_index', 'uint8', 1, 'out'),
             ('eap_options', 'uint8', 1, 'out'),
             ('ca_certificate_length', 'uint16', 1, 'out'), 
             ('client_certificate_length', 'uint16', 1, 'out'), 
             ('private_key_length', 'uint16', 1, 'out')], 
'doc': ['af', {
'en':
"""
Returns the encryption as set by :func:`SetWifiEncryption`.

.. versionadded:: 1.3.0
""",
'de':
"""
Gibt die Verschlüsselungseinstellungen zurück, wie von 
:func:`SetWifiEncryption` gesetzt.

.. versionadded:: 1.3.0
"""
}]
})

com['packets'].append({
'type': 'function', 
'name': ('GetWifiStatus', 'get_wifi_status'), 
'elements': [('mac_address', 'uint8', 6, 'out'),
             ('bssid', 'uint8', 6, 'out'),
             ('channel', 'uint8', 1, 'out'),
             ('rssi', 'int16', 1, 'out'),
             ('ip', 'uint8', 4, 'out'),
             ('subnet_mask', 'uint8', 4, 'out'),
             ('gateway', 'uint8', 4, 'out'),
             ('rx_count', 'uint32', 1, 'out'),
             ('tx_count', 'uint32', 1, 'out'),
             ('state', 'uint8', 1, 'out')],
'doc': ['af', {
'en':
"""
Returns the status of the WIFI Extension. The state is updated automatically,
all of the other parameters are updated on startup and every time
:func:`RefreshWifiStatus` is called.

Possible states are:

.. csv-table::
 :header: "State", "Description"
 :widths: 10, 90

 "0", "Disassociated"
 "1", "Associated"
 "2", "Associating"
 "3", "Error"
 "255", "Not initialized yet"

.. versionadded:: 1.3.0
""",
'de':
"""
Gibt den Status der WIFI Extension zurück. State wird automatisch aktualisiert,
alle anderen Parameter werden nur beim Starten und nach jedem Aufruf von
:func:`RefreshWifiStatus` aktualisiert.

Mögliche Werte für state sind:

.. csv-table::
 :header: "State", "Beschreibung"
 :widths: 10, 90

 "0", "Getrennt"
 "1", "Verbunden"
 "2", "Am Verbinden"
 "3", "Error"
 "255", "Noch nicht initialisiert"


.. versionadded:: 1.3.0
"""
}]
})

com['packets'].append({
'type': 'function', 
'name': ('RefreshWifiStatus', 'refresh_wifi_status'), 
'elements': [],
'doc': ['af', {
'en':
"""
Refreshes the WIFI status (see :func:`GetWifiStatus`). To read the status
of the WIFI module, the Master Brick has to change from data mode to
command mode and back. This transaction and the readout itself is
unfortunately time consuming. This means, that it might take some ms
until the stack with attached WIFI Extensions reacts again after this
function is called.

.. versionadded:: 1.3.0
""",
'de':
"""
Aktualisiert den WIFI Status (siehe :func:`GetWifiStatus`). Um den Status
vom WIFI Modul zu lesen, muss der Master Brick vom Datenmodus in den
Kommandomodus und wieder zurück wechseln. Dieser Wechsel und das eigentliche
Auslesen ist leider zeitaufwändig. Dass heißt, es dauert ein paar ms bis der
Stapel mit aufgesteckter WIFI Extension wieder reagiert nachdem die
Funktion aufgerufen wurde.

.. versionadded:: 1.3.0
"""
}]
})

com['packets'].append({
'type': 'function', 
'name': ('SetWifiCertificate', 'set_wifi_certificate'), 
'elements': [('index', 'uint16', 1, 'in'),
             ('data', 'string', 32, 'in'),
             ('data_length', 'uint8', 1, 'in')], 
'doc': ['af', {
'en':
"""
This function is used to set the certificate as well as password and username
for WPA Enterprise. To set the username use index 0xFFFF,
to set the password use index 0xFFFE. The max length of username and 
password is 32.

The certificate is written in chunks of size 32 and the index is used as
the index of the chunk. The data length should nearly always be 32. Only
the last chunk can have a length that is not equal to 32.

The starting index of the CA Certificate is 0, of the Client Certificate
10000 and for the Private Key 20000. Maximum sizes are 1312, 1312 and
4320 byte respectively.

The values are stored in the EEPROM and only applied on startup. That means
you have to restart the Master Brick after uploading the certificate.

It is recommended to use the Brick Viewer to set the certificate, username
and password.

.. versionadded:: 1.3.0
""",
'de':
"""
Diese Funktion kann benutzt werden um sowohl das Zertifikat als auch
Benutzername und Passwort für WPA Enterprise zu setzen. Für den Benutzernamen
muss Index 0xFFFF und für das Password Index 0xFFFE genutzt werden.
Die maximale Länge für beide ist 32.

Das Zertifikat wird in Chunks der Größe 32 geschrieben und der Index
gibt den Index des Chunk an. Data length sollte fast immer auf 32 gesetzt
werden. Nur beim letzten Chunk ist eine Länge ungleich 32 möglich.

Der Startindex für CA Certificate ist 0, für Client Certificate 10000 und
für Private Key 20000. Die Maximalen Dateigrößen sind jeweils 1312, 1312 und 
4320 Byte.

Die Werte sind im EEPROM gespeichert und werden nur beim Hochfahren angewandt.
Das bedeutet der Master Brick muss nach einer Konfiguration neugestartet werden.

Wir empfehlen die Brick Viewer zu nutzen um die WIFI Extension Verschlüsselung
zu konfigurieren.

.. versionadded:: 1.3.0
"""
}]
})

com['packets'].append({
'type': 'function', 
'name': ('GetWifiCertificate', 'get_wifi_certificate'), 
'elements': [('index', 'uint16', 1, 'in'),
             ('data', 'string', 32, 'out'),
             ('data_length', 'uint8', 1, 'out')], 
'doc': ['af', {
'en':
"""
Returns the certificate for a given index as set by :func:`SetWifiCertificate`.

.. versionadded:: 1.3.0
""",
'de':
"""
Gibt das Zertifikat für einen Index zurück, wie von 
:func:`SetWifiCertificate` gesetzt.

.. versionadded:: 1.3.0
"""
}]
})

com['packets'].append({
'type': 'function', 
'name': ('SetWifiPowerMode', 'set_wifi_power_mode'), 
'elements': [('mode', 'uint8', 1, 'in')], 
'doc': ['af', {
'en':
"""
Sets the power mode of the WIFI Extension. Possible modes are:

.. csv-table::
 :header: "Mode", "Description"
 :widths: 10, 90

 "0", "Full Speed (high power consumption, high throughput)"
 "1", "Low Power (low power consumption, low throughput)"

The default value is 0 (Full Speed).

.. versionadded:: 1.3.0
""",
'de':
"""
Setzt den Stromsparmodus für die WIFI Extension. Mögliche Werte sind:

.. csv-table::
 :header: "Mode", "Beschreibung"
 :widths: 10, 90

 "0", "Full Speed (hoher Stromverbrauch, hoher Durchsatz)"
 "1", "Low Power (geringer Stromverbrauch, geringer Durchsatz)"

Der Standardwert ist 0 (Full Speed).

.. versionadded:: 1.3.0
"""
}]
})

com['packets'].append({
'type': 'function', 
'name': ('GetWifiPowerMode', 'get_wifi_power_mode'), 
'elements': [('mode', 'uint8', 1, 'out')], 
'doc': ['af', {
'en':
"""
Returns the power mode as set by :func:`SetWifiPowerMode`.

.. versionadded:: 1.3.0
""",
'de':
"""
Gibt den Stromsparmodus zurück, wie von :func:`SetWifiPowerMode` gesetzt.

.. versionadded:: 1.3.0
"""
}]
})<|MERGE_RESOLUTION|>--- conflicted
+++ resolved
@@ -842,17 +842,10 @@
 key index, it is likely 1.
 
 If you choose WPA Enterprise as encryption, you have to set eap options and
-<<<<<<< HEAD
 the length of the certificates (for other encryption types these paramters
 are ignored). The certificate length are given in byte and the certificates
 themself can be set with  :func:`SetWifiCertificate`. Eap options consist of 
-the outer authentification (bits 1-2), inner authentification (bit 3) and 
-=======
-the length of the certificate (for other encryption types these parameters
-are ignored). The certificate length is given in byte and the certificate
-itself can be set with  :func:`SetWifiCertificate`. Eap options consist of 
-the outer authentication (bits 1-2), inner authentication (bit 3) and
->>>>>>> a1ab4780
+the outer authentication (bits 1-2), inner authentication (bit 3) and 
 certificate type (bits 4-5):
 
 .. csv-table::
@@ -892,16 +885,10 @@
 (1-4). Fall der key index unbekannt ist, ist er wahrscheinlich 1.
 
 Wenn WPA Enterprise als encryption gewählt wird, müssen eap options und
-<<<<<<< HEAD
 die Länge der Zertifikate gesetzt werden. Die Länge wird in Byte angegeben
 und die Zertifikate selbst können mit :func:`SetWifiCertificate` übertragen
-werden. Die eap options bestehen aus outer authentification (Bits 1-2), 
-=======
-die Länge des Zertifikats gesetzt werden. Die Länge wird in Byte angegeben
-und das Zertifikat selbst kann mit :func:`SetWifiCertificate` übertragen
-werden. Die eap options bestehen aus outer authentification (Bits 1-2),
->>>>>>> a1ab4780
-inner authentification (Bit 3) und certificate type (bits 4-5):
+werden. Die eap options bestehen aus outer authentication (Bits 1-2), 
+inner authentication (Bit 3) und certificate type (bits 4-5):
 
 .. csv-table::
  :header: "Option", "Bits", "Beschreibung"
