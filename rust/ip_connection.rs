--- conflicted
+++ resolved
@@ -1,336 +1,4 @@
 //! The IP Connection manages the communication between the API bindings and the Brick Daemon or a WIFI/Ethernet Extension.
-<<<<<<< HEAD
-use crate::base58::Uid;
-use std::str;
-
-use crate::byte_converter::{FromByteSlice, ToBytes};
-
-pub mod async_io {
-    use std::{
-        borrow::BorrowMut,
-        fmt::Debug,
-        ops::{Deref, DerefMut},
-        sync::{
-            atomic::{AtomicBool, Ordering},
-            Arc
-        },
-        time::Duration,
-    };
-
-    use log::{
-        debug,
-        info,
-        error,
-        warn
-    };
-    use tokio::{
-        io::{self, AsyncReadExt, AsyncWriteExt, WriteHalf},
-        net::{TcpStream, ToSocketAddrs},
-        sync::{
-            broadcast::{self, Receiver},
-            Mutex,
-        },
-        task::AbortHandle,
-    };
-    use tokio_stream::{
-        empty,
-        wrappers::{errors::BroadcastStreamRecvError, BroadcastStream},
-        Stream, StreamExt,
-    };
-
-    use crate::{
-        base58::Uid,
-        byte_converter::{FromByteSlice, ToBytes},
-        error::TinkerforgeError,
-        ip_connection::EnumerationType,
-        ip_connection::{EnumerateResponse, PacketHeader}
-    };
-
-    #[derive(Debug, Clone)]
-    pub struct AsyncIpConnection {
-        inner: Arc<Mutex<InnerAsyncIpConnection>>,
-    }
-
-    impl AsyncIpConnection {
-        pub async fn enumerate(&mut self) -> Result<Box<dyn Stream<Item = EnumerateResponse> + Unpin + Send>, TinkerforgeError> {
-            self.inner.borrow_mut().lock().await.enumerate().await
-        }
-        pub async fn disconnect_probe(&mut self) -> Result<(), TinkerforgeError> {
-            self.inner.borrow_mut().lock().await.disconnect_probe().await
-        }
-        pub async fn get_authentication_nonce(&mut self) -> Result<[u8; 4], TinkerforgeError> {
-            self.inner.borrow_mut().lock().await.get_authentication_nonce().await
-        }
-        pub(crate) async fn set(
-            &mut self,
-            uid: Uid,
-            function_id: u8,
-            payload: &[u8],
-            timeout: Option<Duration>,
-        ) -> Result<Option<PacketData>, TinkerforgeError> {
-            self.inner.borrow_mut().lock().await.set(uid, function_id, payload, timeout).await
-        }
-        pub(crate) async fn get(
-            &mut self,
-            uid: Uid,
-            function_id: u8,
-            payload: &[u8],
-            timeout: Duration,
-        ) -> Result<PacketData, TinkerforgeError> {
-            self.inner.borrow_mut().lock().await.get(uid, function_id, payload, timeout).await
-        }
-        pub(crate) async fn callback_stream(&mut self, uid: Uid, function_id: u8) -> impl Stream<Item = PacketData> {
-            self.inner.borrow_mut().lock().await.callback_stream(uid, function_id).await
-        }
-    }
-
-    impl AsyncIpConnection {
-        pub async fn new<T: ToSocketAddrs + Debug + Clone + Send + 'static>(addr: T) -> Result<Self, TinkerforgeError> {
-            Ok(Self { inner: Arc::new(Mutex::new(InnerAsyncIpConnection::new(addr).await?)) })
-        }
-    }
-
-    #[derive(Debug)]
-    struct InnerAsyncIpConnection {
-        write_stream: WriteHalf<TcpStream>,
-        receiver: Receiver<Option<PacketData>>,
-        seq_num: u8,
-        running: Arc<AtomicBool>,
-        abort_handle: AbortHandle,
-    }
-
-    impl InnerAsyncIpConnection {
-        pub async fn new<T: ToSocketAddrs + Clone + Debug + Send + 'static>(addr: T) -> Result<Self, TinkerforgeError> {
-            let socket = TcpStream::connect(addr.clone()).await?;
-            Self::enable_keepalive(&socket)?;
-
-            let (mut rd, write_stream) = io::split(socket);
-            let (enum_tx, receiver) = broadcast::channel(512);
-            let running = Arc::new(AtomicBool::new(true));
-            let running_clone = running.clone();
-            let abort_handle = tokio::spawn(async move {
-                loop {
-                    let mut header_buffer = Box::new([0; PacketHeader::SIZE]);
-                    match rd.read_exact(header_buffer.deref_mut()).await {
-                        Ok(8) => {
-                            let header = PacketHeader::from_le_byte_slice(header_buffer.deref());
-                            let body_size = header.length as usize - PacketHeader::SIZE;
-                            let mut body = vec![0; body_size].into_boxed_slice();
-                            match rd.read_exact(body.deref_mut()).await {
-                                Ok(l) if l == body_size => {}
-                                Ok(l) => {
-                                    panic!("Unexpected body size: {}", l)
-                                }
-                                Err(e) => panic!("Error from socket: {}", e),
-                            }
-                            let packet_data = PacketData { header, body };
-                            debug!("Received: {packet_data:?}");
-                            if let Err(error) = enum_tx.send(Some(packet_data)) {
-                                warn!("Cannot process packet from {addr:?}: {error}");
-                                break;
-                            }
-                        }
-                        Ok(n) => {
-                            error!("Unexpected read count from {addr:?}: {}", n);
-                            if let Err(error) = enum_tx.send(None) {
-                                warn!("Cannot close connection on read error: {error}");
-                            }
-                            break;
-                        }
-                        Err(e) => {
-                            error!("Error from socket {addr:?}: {e}");
-                            if let Err(error) = enum_tx.send(None) {
-                                warn!("Cannot close connection on communication error: {error}");
-                            }
-                            break;
-                        }
-                    };
-                }
-                running_clone.store(false, Ordering::Relaxed);
-                info!("Terminated receiver thread");
-            })
-            .abort_handle();
-            Ok(Self { write_stream, abort_handle, seq_num: 1, receiver, running })
-        }
-
-        fn enable_keepalive(socket: &TcpStream) -> Result<(), TinkerforgeError> {
-            let mut ka = socket2::TcpKeepalive::new();
-            ka = ka.with_time(Duration::from_secs(20));
-            ka = ka.with_interval(Duration::from_secs(20));
-            socket2::SockRef::from(&socket).set_tcp_keepalive(&ka)?;
-            Ok(())
-        }
-        pub async fn enumerate(&mut self) -> Result<Box<dyn Stream<Item = EnumerateResponse> + Unpin + Send>, TinkerforgeError> {
-            if !self.running.as_ref().load(Ordering::Relaxed) {
-                return Ok(Box::new(empty()));
-            }
-            let request = Request::Set { uid: Uid::zero(), function_id: 254, payload: &[] };
-            let stream = BroadcastStream::new(self.receiver.resubscribe()).map_while(Self::while_some).filter_map(|p| match p {
-                Ok(p) if p.header.function_id == 253 => Some(EnumerateResponse::from_le_byte_slice(&p.body)),
-                _ => None,
-            });
-            let seq = self.next_seq();
-            self.send_packet(&request, seq, true).await?;
-            Ok(Box::new(stream))
-        }
-        pub async fn disconnect_probe(&mut self) -> Result<(), TinkerforgeError> {
-            let request = Request::Set { uid: Uid::zero(), function_id: 128, payload: &[] };
-            let seq = self.next_seq();
-            self.send_packet(&request, seq, true).await?;
-            Ok(())
-        }
-        async fn get_authentication_nonce(&mut self) -> Result<[u8; 4], TinkerforgeError> {
-            let request = Request::Set { uid: Uid::zero(), function_id: 1, payload: &[] };
-            let seq = self.next_seq();
-            let stream = BroadcastStream::new(self.receiver.resubscribe()).map_while(Self::while_some).timeout(Duration::from_secs(5));
-            self.send_packet(&request, seq, true).await?;
-            tokio::pin!(stream);
-            let option = stream.next().await;
-            info!("Paket: {option:?}");
-            if let Some(Ok(Ok(next_paket))) = option {
-                let body = next_paket.body;
-                if body.len() == 4 {
-                    let mut ret = [0; 4];
-                    ret.copy_from_slice(&body);
-                    Ok(ret)
-                } else {
-                    todo!()
-                }
-            } else {
-                todo!()
-            }
-        }
-        pub async fn set(
-            &mut self,
-            uid: Uid,
-            function_id: u8,
-            payload: &[u8],
-            timeout: Option<Duration>,
-        ) -> Result<Option<PacketData>, TinkerforgeError> {
-            let request = Request::Set { uid, function_id, payload };
-            let seq = self.next_seq();
-            if let Some(timeout) = timeout {
-                let stream = BroadcastStream::new(self.receiver.resubscribe())
-                    .map_while(Self::while_some)
-                    .filter(Self::filter_response(uid, function_id, seq))
-                    .timeout(timeout);
-                self.send_packet(&request, seq, true).await?;
-                tokio::pin!(stream);
-                if let Some(done) = stream.next().await {
-                    Ok(Some(done.map_err(|_| TinkerforgeError::NoResponseReceived)??))
-                } else {
-                    Err(TinkerforgeError::NoResponseReceived)
-                }
-            } else {
-                self.send_packet(&request, seq, false).await?;
-                Ok(None)
-            }
-        }
-
-        fn filter_response(uid: Uid, function_id: u8, seq: u8) -> impl Fn(&Result<PacketData, BroadcastStreamRecvError>) -> bool {
-            move |result| {
-                if let Ok(PacketData { header, .. }) = result {
-                    header.uid == uid && header.function_id == function_id && header.sequence_number == seq
-                } else {
-                    false
-                }
-            }
-        }
-        pub async fn get(&mut self, uid: Uid, function_id: u8, payload: &[u8], timeout: Duration) -> Result<PacketData, TinkerforgeError> {
-            let request = Request::Get { uid, function_id, payload };
-            let seq = self.next_seq();
-            let stream = BroadcastStream::new(self.receiver.resubscribe())
-                .map_while(Self::while_some)
-                .filter(Self::filter_response(uid, function_id, seq))
-                .timeout(timeout);
-            tokio::pin!(stream);
-            self.send_packet(&request, seq, true).await?;
-            Ok(stream.next().await.ok_or(TinkerforgeError::NoResponseReceived)?.map_err(|_| TinkerforgeError::NoResponseReceived)??)
-        }
-
-        fn while_some(v: Result<Option<PacketData>, BroadcastStreamRecvError>) -> Option<Result<PacketData, BroadcastStreamRecvError>> {
-            match v {
-                Ok(None) => None,
-                Ok(Some(p)) => Some(Ok(p)),
-                Err(e) => Some(Err(e)),
-            }
-        }
-        pub(crate) async fn callback_stream(&mut self, uid: Uid, function_id: u8) -> impl Stream<Item = PacketData> {
-            BroadcastStream::new(self.receiver.resubscribe())
-                .map_while(move |result| match result {
-                    Ok(Some(p)) => {
-                        let header = &p.header;
-
-                        if header.uid == uid && header.function_id == function_id {
-                            Some(Some(p))
-                        } else if header.function_id == 253 {
-                            let enum_paket = EnumerateResponse::from_le_byte_slice(p.body());
-                            if enum_paket.enumeration_type == EnumerationType::Disconnected && Some(uid) == enum_paket.uid.parse().ok() {
-                                // device is disconnected -> end stream
-                                None
-                            } else {
-                                Some(None)
-                            }
-                        } else {
-                            Some(None)
-                        }
-                    }
-                    Ok(None) => None,
-                    Err(BroadcastStreamRecvError::Lagged(count)) => {
-                        warn!("Slow receiver, skipped {count} Packets");
-                        Some(None)
-                    }
-                })
-                .filter_map(|f| f)
-        }
-        async fn send_packet(&mut self, request: &Request<'_>, seq: u8, response_expected: bool) -> Result<(), TinkerforgeError> {
-            let header = request.get_header(response_expected, seq);
-            assert!(header.length <= 72);
-            let mut result = vec![0; header.length as usize];
-            header.uid.write_to_slice(&mut result[0..4]);
-            result[4] = header.length;
-            result[5] = header.function_id;
-            result[6] = header.sequence_number << 4 | (header.response_expected as u8) << 3;
-            result[7] = header.error_code << 6;
-            let payload = request.get_payload();
-            if !payload.is_empty() {
-                result[8..].copy_from_slice(payload);
-            }
-            self.write_stream.write_all(&result[..]).await?;
-            debug!("Sent: {request:?}");
-            Ok(())
-        }
-        fn next_seq(&mut self) -> u8 {
-            self.seq_num += 1;
-            if self.seq_num > 15 {
-                self.seq_num = 1;
-            }
-            self.seq_num
-        }
-    }
-
-    impl Drop for InnerAsyncIpConnection {
-        fn drop(&mut self) {
-            self.abort_handle.abort();
-        }
-    }
-
-    #[derive(Clone, Debug)]
-    pub(crate) struct PacketData {
-        header: PacketHeader,
-        body: Box<[u8]>,
-    }
-
-    impl PacketData {
-        #[allow(dead_code)]
-        pub fn header(&self) -> PacketHeader {
-            self.header
-        }
-        pub fn body(&self) -> &[u8] {
-            &self.body
-        }
-    }
-=======
 use std::{
     collections::HashMap,
     error::Error,
@@ -362,37 +30,18 @@
     //pub(crate) socket_thread_tx: Sender<SocketThreadRequest>,
     socket_thread: Option<JoinHandle<()>>,
 }
->>>>>>> 7f357632
-
-    #[derive(Debug, Clone)]
-    pub(crate) enum Request<'a> {
-        Set { uid: Uid, function_id: u8, payload: &'a [u8] },
-        Get { uid: Uid, function_id: u8, payload: &'a [u8] },
-    }
-
-    impl Request<'_> {
-        fn get_header(&self, response_expected: bool, sequence_number: u8) -> PacketHeader {
-            match self {
-                Request::Set { uid, function_id, payload } => {
-                    PacketHeader::with_payload(*uid, *function_id, sequence_number, response_expected, payload.len() as u8)
-                }
-                Request::Get { uid, function_id, payload, .. } => {
-                    PacketHeader::with_payload(*uid, *function_id, sequence_number, true, payload.len() as u8)
-                }
-            }
-        }
-        fn get_payload(&self) -> &[u8] {
-            match self {
-                Request::Set { payload, .. } => payload,
-                Request::Get { payload, .. } => payload,
-            }
-        }
-    }
+
+/// The IP connection request sender is a cloneable object created by a IP connection. The sender can send requests to connected devices
+/// and can be shared across threads by cloning.
+#[derive(Debug, Clone)]
+pub struct IpConnectionRequestSender {
+    pub(crate) socket_thread_tx: Sender<SocketThreadRequest>,
+    connection_state: Arc<AtomicUsize>
 }
 
 #[derive(Clone, Copy, Debug, Default, PartialEq, Eq, Hash)]
 pub(crate) struct PacketHeader {
-    uid: Uid,
+    uid: u32,
     length: u8,
     function_id: u8,
     sequence_number: u8,
@@ -401,7 +50,7 @@
 }
 
 impl PacketHeader {
-    pub(crate) fn with_payload(uid: Uid, function_id: u8, sequence_number: u8, response_expected: bool, payload_len: u8) -> PacketHeader {
+    pub(crate) fn with_payload(uid: u32, function_id: u8, sequence_number: u8, response_expected: bool, payload_len: u8) -> PacketHeader {
         PacketHeader { uid, length: PacketHeader::SIZE as u8 + payload_len, function_id, sequence_number, response_expected, error_code: 0 }
     }
 
@@ -411,7 +60,7 @@
 impl FromByteSlice for PacketHeader {
     fn from_le_byte_slice(bytes: &[u8]) -> PacketHeader {
         PacketHeader {
-            uid: Uid::from_le_byte_slice(bytes),
+            uid: u32::from_le_byte_slice(bytes),
             length: bytes[4],
             function_id: bytes[5],
             sequence_number: (bytes[6] & 0xf0) >> 4,
@@ -420,32 +69,92 @@
         }
     }
 
-    fn bytes_expected() -> usize {
-        8
-    }
+    fn bytes_expected() -> usize { 8 }
 }
 
 impl ToBytes for PacketHeader {
     fn to_le_byte_vec(header: PacketHeader) -> Vec<u8> {
-        let mut target = vec![0u8; 8];
-        header.uid.write_to_slice(&mut target[0..4]);
-        target[4] = header.length;
-        target[5] = header.function_id;
-        target[6] = header.sequence_number << 4 | (header.response_expected as u8) << 3;
-        target[7] = header.error_code << 6;
-        target
-    }
-
-    fn write_to_slice(self, target: &mut [u8]) {
-        self.uid.write_to_slice(&mut target[0..4]);
-        target[4] = self.length;
-        target[5] = self.function_id;
-        target[6] = self.sequence_number << 4 | (self.response_expected as u8) << 3;
-        target[7] = self.error_code << 6;
-    }
-}
-
-//const MAX_PACKET_SIZE: usize = PacketHeader::SIZE + 64 + 8; //header + payload + optional data
+        let mut result = vec![0u8; 8];
+        result[0..4].copy_from_slice(&u32::to_le_byte_vec(header.uid));
+        result[4] = header.length;
+        result[5] = header.function_id;
+        result[6] = header.sequence_number << 4 | (header.response_expected as u8) << 3;
+        result[7] = header.error_code << 6;
+        result
+    }
+}
+
+const MAX_PACKET_SIZE: usize = PacketHeader::SIZE + 64 + 8; //header + payload + optional data
+
+#[allow(clippy::needless_pass_by_value)] //All parameters are moved into the thread closure anyway.
+fn socket_read_thread_fn(mut tcp_stream: TcpStream, response_tx: Sender<SocketThreadRequest>, session_id: u64) {
+    const READ_BUFFER_SIZE: usize = MAX_PACKET_SIZE * 100;
+    let mut read_buffer = vec![0; READ_BUFFER_SIZE]; //keep buffer for 100 packets
+    let mut read_buffer_level = 0;
+    let mut packet_buffer = Vec::with_capacity(MAX_PACKET_SIZE);
+    let mut packet_buffer_pending_bytes: usize = 0;
+    //tcp_stream.set_read_timeout(Some(Duration::new(0,10_000_000)));
+    //tcp_stream.set_nonblocking(true);
+    loop {
+        //only read if the buffer can fit a packet of max size
+        if READ_BUFFER_SIZE - read_buffer_level > MAX_PACKET_SIZE {
+            match tcp_stream.read(&mut read_buffer[read_buffer_level..READ_BUFFER_SIZE]) {
+                Ok(0) => {
+                    //Socket was closed
+                    response_tx
+                        .send(SocketThreadRequest::SocketWasClosed(session_id, true))
+                        .expect("Socket read thread was disconnected from socket thread queue. This is a bug in the rust bindings.");
+                    break;
+                }
+                Ok(bytes_read) => read_buffer_level += bytes_read,
+                Err(ref e) if e.kind() == std::io::ErrorKind::WouldBlock || e.kind() == std::io::ErrorKind::TimedOut => {}
+                Err(_e) => {
+                    //TODO: check for non-socket-related errors
+                    response_tx
+                        .send(SocketThreadRequest::SocketWasClosed(session_id, false))
+                        .expect("Socket read thread was disconnected from socket thread queue. This is a bug in the rust bindings.");
+                    break;
+                }
+            }
+        }
+
+        loop {
+            //Don't have a complete header yet
+            if packet_buffer.is_empty() && read_buffer_level < PacketHeader::SIZE {
+                break;
+            }
+
+            //Read header
+            if packet_buffer.is_empty() {
+                read_into_packet_buffer(&mut read_buffer, &mut packet_buffer, PacketHeader::SIZE, &mut read_buffer_level);
+                let header = PacketHeader::from_le_byte_slice(&packet_buffer);
+                //if header.sequence_number != 0 {
+                //    println!("Read header for uid {}, fid {}, seq_num {}", header.uid, header.function_id, header.sequence_number);
+                // }
+                packet_buffer_pending_bytes = header.length as usize - PacketHeader::SIZE;
+            }
+
+            //Read payload
+            if packet_buffer_pending_bytes > 0 && read_buffer_level > 0 {
+                let to_read = std::cmp::min(packet_buffer_pending_bytes, read_buffer_level);
+                read_into_packet_buffer(&mut read_buffer, &mut packet_buffer, to_read, &mut read_buffer_level);
+                packet_buffer_pending_bytes -= to_read;
+            }
+
+            //Packet complete
+            if packet_buffer_pending_bytes == 0 {
+                let header = PacketHeader::from_le_byte_slice(&packet_buffer);
+
+                response_tx
+                    .send(SocketThreadRequest::Response(header, packet_buffer[PacketHeader::SIZE..header.length as usize].to_vec()))
+                    .expect("Socket read thread was disconnected from socket thread queue. This is a bug in the rust bindings.");
+                packet_buffer.clear();
+            } else {
+                break;
+            }
+        }
+    }
+}
 
 /// Type of enumeration of a device.
 #[derive(Copy, Clone, Debug, Eq, PartialEq, Hash)]
@@ -503,19 +212,15 @@
     pub enumeration_type: EnumerationType,
 }
 
-impl EnumerateResponse {
-    pub fn uid_as_number(&self) {}
-}
-
 impl FromByteSlice for EnumerateResponse {
     fn from_le_byte_slice(bytes: &[u8]) -> EnumerateResponse {
         EnumerateResponse {
             uid: str::from_utf8(&bytes[0..8])
                 .expect("Could not convert to string. This is a bug in the rust bindings.")
-                .replace('\u{0}', ""),
+                .replace("\u{0}", ""),
             connected_uid: str::from_utf8(&bytes[8..16])
                 .expect("Could not convert to string. This is a bug in the rust bindings.")
-                .replace('\u{0}', ""),
+                .replace("\u{0}", ""),
             position: bytes[16] as char,
             hardware_version: [bytes[17], bytes[18], bytes[19]],
             firmware_version: [bytes[20], bytes[21], bytes[22]],
@@ -524,42 +229,487 @@
         }
     }
 
-    fn bytes_expected() -> usize {
-        26
+    fn bytes_expected() -> usize { 26 }
+}
+
+#[derive(Debug, Clone)]
+pub(crate) enum Request {
+    Set { uid: u32, function_id: u8, payload: Vec<u8>, response_sender: Option<Sender<Result<Vec<u8>, BrickletError>>> },
+    Get { uid: u32, function_id: u8, payload: Vec<u8>, response_sender: Sender<Result<Vec<u8>, BrickletError>> },
+    RegisterCallback { uid: u32, function_id: u8, response_sender: Sender<Vec<u8>> },
+    RegisterConnectCallback(Sender<ConnectReason>),
+    RegisterDisconnectCallback(Sender<DisconnectReason>),
+    RegisterEnumerateCallback(Sender<Vec<u8>>),
+}
+
+impl Request {
+    pub(crate) fn get_header(&self, sequence_number: u8) -> PacketHeader {
+        match self {
+            Request::Set { uid, function_id, payload, response_sender } =>
+                PacketHeader::with_payload(*uid, *function_id, sequence_number, response_sender.is_some(), payload.len() as u8),
+            Request::Get { uid, function_id, payload, .. } =>
+                PacketHeader::with_payload(*uid, *function_id, sequence_number, true, payload.len() as u8),
+            Request::RegisterCallback { .. } =>
+                unreachable!("Can not create header for callback registration. This is a bug in the rust bindings."),
+            Request::RegisterConnectCallback(_) =>
+                unreachable!("Can not create header for callback registration. This is a bug in the rust bindings."),
+            Request::RegisterDisconnectCallback(_) =>
+                unreachable!("Can not create header for callback registration. This is a bug in the rust bindings."),
+            Request::RegisterEnumerateCallback(_) =>
+                unreachable!("Can not create header for callback registration. This is a bug in the rust bindings."),
+        }
+    }
+}
+
+fn read_into_packet_buffer(read_buffer: &mut Vec<u8>, packet_buffer: &mut Vec<u8>, bytes_to_read: usize, read_buffer_level: &mut usize) {
+    //packet_buffer.copy_from_slice(&read_buffer[0..bytes_to_read]);
+    packet_buffer.extend(read_buffer.drain(0..bytes_to_read));
+    //for i in 0..bytes_to_read {
+    //    packet_buffer.push(read_buffer[i]);
+    //}
+    read_buffer.extend_from_slice(&vec![0u8; bytes_to_read]);
+    *read_buffer_level -= bytes_to_read;
+}
+
+fn cancel_request(request: Request) {
+    let response_sender_opt = match request {
+        Request::RegisterCallback { .. } => unreachable!("Can not cancel callback registration. This is a bug in the rust bindings."),
+        Request::RegisterConnectCallback(_) => unreachable!("Can not cancel callback registration. This is a bug in the rust bindings."),
+        Request::RegisterDisconnectCallback(_) => unreachable!("Can not cancel callback registration. This is a bug in the rust bindings."),
+        Request::RegisterEnumerateCallback(_) => unreachable!("Can not cancel callback registration. This is a bug in the rust bindings."),
+        Request::Set { response_sender, .. } => response_sender,
+        Request::Get { response_sender, .. } => Some(response_sender),
+    };
+    if let Some(response_sender) = response_sender_opt {
+        let _ = response_sender.send(Err(BrickletError::NotConnected));
+    }
+}
+
+fn register_callback(
+    uid: u32,
+    function_id: u8,
+    response_sender: Sender<Vec<u8>>,
+    registered_callbacks: &mut HashMap<(u32, u8), Vec<Sender<Vec<u8>>>>,
+) {
+    let key = (uid, function_id);
+    let val = response_sender;
+
+    registered_callbacks.entry(key).or_default().push(val);
+}
+
+/// This enum specifies the reason of a successful connection.
+/// It is generated from the [Connect event receiver](`crate::ip_connection::IpConnection::get_connect_callback_receiver)
+#[derive(Clone, Copy, Debug, PartialEq)]
+pub enum ConnectReason {
+    /// Connection established after request from user.
+    Request,
+    /// Connection after auto-reconnect.
+    AutoReconnect,
+}
+
+/// This enum specifies the reason of a connections termination.
+/// It is generated from the [Disconnect event receiver](`crate::ip_connection::IpConnection::get_disconnect_callback_receiver)
+#[derive(Clone, Copy, Debug, PartialEq)]
+pub enum DisconnectReason {
+    /// Disconnect was requested by user.
+    Request,
+    /// Disconnect because of an unresolvable error.
+    Error,
+    /// Disconnect initiated by Brick Daemon or WIFI/Ethernet Extension.
+    Shutdown,
+}
+
+fn is_socket_really_connected(stream: &mut TcpStream) -> Result<bool, std::io::Error> {
+    stream.set_nonblocking(true)?;
+    let mut buf = [0u8; 1];
+    let result = match stream.peek(&mut buf) {
+        Ok(0) => Ok(false),
+        Ok(_) => Ok(true),
+        Err(ref e) if e.kind() == std::io::ErrorKind::WouldBlock => Ok(true),
+        Err(_) => Ok(false),
+    };
+    stream.set_nonblocking(false)?;
+    result
+}
+
+fn create_socket_from_list(addrs: &Vec<SocketAddr>) -> std::io::Result<(TcpStream, TcpStream)> {
+    let mut error = std::io::Error::new(std::io::ErrorKind::Other, "Could not resolve hostname or no IP address was given!");
+    for addr in addrs {
+        match create_socket(addr) {
+            Ok(tup) => return Ok(tup),
+            Err(e) => error = e,
+        }
+    }
+    return Err(error);
+}
+
+fn create_socket(addr: &SocketAddr) -> std::io::Result<(TcpStream, TcpStream)> {
+    let mut tcp_stream = TcpStream::connect_timeout(&addr, Duration::new(30, 0))?;
+
+    tcp_stream.set_read_timeout(Some(Duration::new(5, 0)))?;
+    tcp_stream.set_write_timeout(Some(Duration::new(5, 0)))?;
+    tcp_stream.set_nodelay(true)?;
+
+    if !is_socket_really_connected(&mut tcp_stream)? {
+        return Err(std::io::Error::new(std::io::ErrorKind::ConnectionReset, "was not really connected"));
+    };
+
+    let stream_copy = tcp_stream.try_clone()?;
+    Ok((tcp_stream, stream_copy))
+}
+
+#[allow(clippy::needless_pass_by_value)] //All parameters are moved into the thread closure anyway.
+fn socket_thread_fn(
+    work_queue_rx: Receiver<SocketThreadRequest>,
+    work_queue_tx: Sender<SocketThreadRequest>,
+    connection_state: Arc<AtomicUsize>,
+) {
+    let mut registered_callbacks = HashMap::<(u32, u8), Vec<Sender<Vec<u8>>>>::new();
+    let mut connect_callbacks = Vec::new();
+    let mut disconnect_callbacks = Vec::new();
+    let mut enumerate_callbacks = Vec::new();
+    let mut session_id = 0u64;
+    let mut timeout = Duration::new(2, 500_000_000);
+    let mut auto_reconnect_enabled = true;
+    let mut auto_reconnect_allowed = true;
+    let mut is_auto_reconnect = false;
+
+    'thread: loop {
+        connection_state.store(0, Ordering::SeqCst);
+        let mut seq_num: u8 = 1;
+        let mut send_buffer = Vec::with_capacity(MAX_PACKET_SIZE);
+        let mut response_queues = HashMap::<(u32, u8, u8), Vec<Sender<Result<Vec<u8>, BrickletError>>>>::new();
+        let mut disconnect_reason = DisconnectReason::Error;
+
+        //wait for ip address and port
+        let (addrs, connection_request_done_tx) = 'wait_for_connect: loop {
+            match work_queue_rx.recv() {
+                Ok(SocketThreadRequest::Request(Request::RegisterCallback { uid, function_id, response_sender }, sent_tx)) => {
+                    register_callback(uid, function_id, response_sender, &mut registered_callbacks);
+                    sent_tx.send(timeout).expect("Request sent queue was dropped. This is a bug in the rust bindings.")
+                }
+                Ok(SocketThreadRequest::Request(Request::RegisterConnectCallback(response_sender), sent_tx)) => {
+                    connect_callbacks.push(response_sender);
+                    sent_tx.send(timeout).expect("Request sent queue was dropped. This is a bug in the rust bindings.")
+                }
+                Ok(SocketThreadRequest::Request(Request::RegisterDisconnectCallback(response_sender), sent_tx)) => {
+                    disconnect_callbacks.push(response_sender);
+                    sent_tx.send(timeout).expect("Request sent queue was dropped. This is a bug in the rust bindings.")
+                }
+                Ok(SocketThreadRequest::Request(Request::RegisterEnumerateCallback(response_sender), sent_tx)) => {
+                    enumerate_callbacks.push(response_sender);
+                    sent_tx.send(timeout).expect("Request sent queue was dropped. This is a bug in the rust bindings.")
+                }
+                Ok(SocketThreadRequest::Request(req, sent_tx)) => {
+                    cancel_request(req);
+                    sent_tx.send(timeout).expect("Request sent queue was dropped. This is a bug in the rust bindings.")
+                }
+                Ok(SocketThreadRequest::Terminate) => break 'thread,
+                Ok(SocketThreadRequest::Connect(addrs, tx)) => {
+                    is_auto_reconnect = false;
+                    break 'wait_for_connect (addrs, Some(tx));
+                }
+                Ok(SocketThreadRequest::Disconnect(tx)) =>
+                    if !is_auto_reconnect {
+                        let _ = tx.send(Err(DisconnectErrorNotConnected));
+                    } else {
+                        auto_reconnect_allowed = false;
+                    },
+                Ok(SocketThreadRequest::SocketWasClosed(_, _)) => {} //Ignore: There is no socket that could be closed yet.
+                Ok(SocketThreadRequest::Response(_, _)) => {}        //ignore network data, the thread creating it is not running yet
+                Ok(SocketThreadRequest::SetTimeout(t)) => timeout = t,
+                Ok(SocketThreadRequest::GetTimeout(tx)) => tx.send(timeout).expect("Request sent queue was dropped. This is a bug in the rust bindings."),
+                Ok(SocketThreadRequest::TriggerAutoReconnect(addrs)) => {
+                    if !auto_reconnect_allowed {
+                        continue 'wait_for_connect;
+                    }
+                    is_auto_reconnect = true;
+                    break 'wait_for_connect (addrs, None);
+                }
+                Ok(SocketThreadRequest::SetAutoReconnect(ar_enabled)) => auto_reconnect_enabled = ar_enabled,
+                Ok(SocketThreadRequest::GetAutoReconnect(ar_tx)) => ar_tx.send(auto_reconnect_enabled).expect("Request sent queue was dropped. This is a bug in the rust bindings."),
+                Err(_) => {
+                    println!("Disconnected from Queue.");
+                    break 'thread;
+                }
+            }
+        };
+
+        //connect to received or last ip and port
+        session_id += 1;
+        connection_state.store(2, Ordering::SeqCst);
+
+        let (mut tcp_stream, stream_copy) = match create_socket_from_list(&addrs) {
+            Ok((a, b)) => (a, b),
+            Err(e) => {
+                if let Some(tx) = connection_request_done_tx {
+                    let _ = tx.send(Err(ConnectError::IoError(e)));
+                }
+                work_queue_tx
+                    .send(SocketThreadRequest::TriggerAutoReconnect(addrs))
+                    .expect("Socket thread was still running, but it's work queue was destroyed. This is a bug in the rust bindings.");
+                continue 'thread;
+            }
+        };
+
+        let socket_read_thread = {
+            let local_tx_copy = work_queue_tx.clone();
+            thread::spawn(move || {
+                socket_read_thread_fn(stream_copy, local_tx_copy, session_id);
+            })
+        };
+
+        //we have a connection, notify requester, connection state and all registered event receivers
+        if let Some(tx) = connection_request_done_tx {
+            let _ = tx.send(Ok(()));
+        }
+
+        connection_state.store(1, Ordering::SeqCst);
+        {
+            let connect_reason = if is_auto_reconnect { ConnectReason::AutoReconnect } else { ConnectReason::Request };
+            connect_callbacks.retain(|queue| queue.send(connect_reason).is_ok());
+        }
+
+        'connection: loop {
+            match work_queue_rx.recv_timeout(Duration::new(5, 0)) {
+                Ok(SocketThreadRequest::Request(request, sent_tx)) => {
+                    let mut notify_sender = true;
+                    match request {
+                        Request::RegisterCallback { uid, function_id, response_sender } =>
+                            register_callback(uid, function_id, response_sender, &mut registered_callbacks),
+                        Request::RegisterConnectCallback(response_sender) => connect_callbacks.push(response_sender),
+                        Request::RegisterDisconnectCallback(response_sender) => disconnect_callbacks.push(response_sender),
+                        Request::RegisterEnumerateCallback(response_sender) => enumerate_callbacks.push(response_sender),
+                        req => {
+                            if let Request::Set { uid: 0, function_id: 128, response_sender: None, .. } = req {
+                                //FIXME: when response_sender is none, the sender can not be notified anyway.
+                                notify_sender = false;
+                            }
+                            let header = req.get_header(seq_num);
+                            let sent_seq_num = seq_num;
+                            seq_num += 1;
+                            if seq_num == 16 {
+                                seq_num = 1;
+                            }
+                            send_buffer.clear();
+                            send_buffer.extend_from_slice(&PacketHeader::to_le_byte_vec(header));
+
+                            let (uid, function_id, payload, response_sender_opt) = match req {
+                                Request::Set { uid, function_id, payload, response_sender } => (uid, function_id, payload, response_sender),
+                                Request::Get { uid, function_id, payload, response_sender } =>
+                                    (uid, function_id, payload, Some(response_sender)),
+                                Request::RegisterCallback { .. } =>
+                                    unreachable!("Can not extract params from callback registration. This is a bug in the rust bindings."),
+                                Request::RegisterConnectCallback(_) =>
+                                    unreachable!("Can not extract params from callback registration. This is a bug in the rust bindings."),
+                                Request::RegisterDisconnectCallback(_) =>
+                                    unreachable!("Can not extract params from callback registration. This is a bug in the rust bindings."),
+                                Request::RegisterEnumerateCallback(_) =>
+                                    unreachable!("Can not extract params from callback registration. This is a bug in the rust bindings."),
+                            };
+
+                            if response_sender_opt.is_some() {
+                                let key = (uid, function_id, sent_seq_num);
+                                let val = response_sender_opt.unwrap();
+                                response_queues.entry(key).or_default().push(val);
+                            }
+                            send_buffer.extend_from_slice(&payload);
+                            if tcp_stream.write_all(&send_buffer).is_err() {
+                                if auto_reconnect_enabled {
+                                    let _ = work_queue_tx.send(SocketThreadRequest::TriggerAutoReconnect(addrs));
+                                }
+                                break 'connection;
+                            }
+                        }
+                    }
+                    if notify_sender {
+                        sent_tx.send(timeout).expect("Request sent queue was dropped. This is a bug in the rust bindings."); //Notify caller that the request is sent
+                    }
+                }
+                Ok(SocketThreadRequest::Terminate) => {
+                    break 'thread;
+                }
+                Ok(SocketThreadRequest::Connect(_, tx)) => {
+                    let _ = tx.send(Err(ConnectError::AlreadyConnected));
+                }
+                Ok(SocketThreadRequest::TriggerAutoReconnect(_)) => {}
+                Ok(SocketThreadRequest::Disconnect(tx)) => {
+                    let _ = tcp_stream.shutdown(Shutdown::Both); //we are closing the connection anyway, so ignore errors here
+                    let _ = tx.send(Ok(()));
+                    disconnect_reason = DisconnectReason::Request;
+                    break 'connection;
+                }
+                Ok(SocketThreadRequest::SocketWasClosed(sid, was_shutdown)) if sid == session_id => {
+                    if auto_reconnect_enabled {
+                        let _ = work_queue_tx.send(SocketThreadRequest::TriggerAutoReconnect(addrs));
+                    }
+                    disconnect_reason = if was_shutdown { DisconnectReason::Shutdown } else { DisconnectReason::Error };
+                    break 'connection;
+                }
+                Ok(SocketThreadRequest::SocketWasClosed(_, _)) => {
+                    /* The socket read thread sends this message also when we closed the session by request. Ignore it here as it is obsolete.*/
+                }
+                Ok(SocketThreadRequest::Response(header, payload)) => {
+                    if header.sequence_number == 0 {
+                        if header.function_id == 253 {
+                            enumerate_callbacks.retain(|queue| queue.send(payload.clone()).is_ok());
+                        } else {
+                            //callback
+                            let key = (header.uid, header.function_id);
+                            if let Some(queue_vec) = registered_callbacks.get_mut(&key) {
+                                queue_vec.retain(|queue| queue.send(payload.clone()).is_ok())
+                            }
+                        }
+                    } else {
+                        //response for getter or setter
+                        let key = (header.uid, header.function_id, header.sequence_number);
+                        let mut should_remove_val = false;
+                        if let Some(queue_vec) = response_queues.get_mut(&key) {
+                            let queue = queue_vec.remove(0);
+                            if header.error_code != 0 {
+                                let _ = queue.send(Err(BrickletError::from(header.error_code)));
+                            } else {
+                                let _ = queue.send(Ok(payload));
+                            }
+                            should_remove_val = queue_vec.is_empty();
+                        };
+                        if should_remove_val && response_queues.contains_key(&key) {
+                            response_queues.remove(&key);
+                        }
+                    }
+                }
+                Ok(SocketThreadRequest::SetTimeout(t)) => timeout = t,
+                Ok(SocketThreadRequest::GetTimeout(tx)) => tx.send(timeout).expect("Request sent queue was dropped. This is a bug in the rust bindings."),
+                Ok(SocketThreadRequest::SetAutoReconnect(ar_enabled)) => auto_reconnect_enabled = ar_enabled,
+                Ok(SocketThreadRequest::GetAutoReconnect(ar_tx)) => ar_tx.send(auto_reconnect_enabled).expect("Request sent queue was dropped. This is a bug in the rust bindings."),
+                Err(RecvTimeoutError::Timeout) => {
+                    let (_tx, _rx) = channel();
+                    let _ = work_queue_tx.send(SocketThreadRequest::Request(
+                        Request::Set { uid: 0, function_id: 128, payload: vec![], response_sender: None },
+                        _tx,
+                    ));
+                }
+                Err(_) => {
+                    println!("Disconnected from Queue. This is a bug in the rust bindings.");
+                    break 'thread;
+                }
+            }
+        }
+        socket_read_thread.join().expect("The socket read thread paniced or could not be joined. This is a bug in the rust bindings.");
+        disconnect_callbacks.retain(|queue| queue.send(disconnect_reason).is_ok());
+    }
+    connection_state.store(0, Ordering::SeqCst);
+    disconnect_callbacks.retain(|queue| queue.send(DisconnectReason::Request).is_ok());
+}
+
+/// This error is raised if a [`connect`](crate::ip_connection::IpConnection::connect) call fails.
+#[derive(Debug)]
+pub enum ConnectError {
+    /// Could not parse the given ip address.
+    CouldNotParseIpAddress(String),
+    /// Could not resolve the given ip addresses.
+    CouldNotResolveIpAddress,
+    /// An [`IoError`](std::io::Error) was raised while creating the socket.
+    IoError(std::io::Error),
+    /// Already connected. Disconnect before connecting somewhere else.
+    AlreadyConnected,
+    /// Could not create tcp socket (Failed to set no delay flag).
+    CouldNotSetNoDelayFlag,
+    /// Could not create tcp socket (Failed to clone tcp stream).
+    CouldNotCloneTcpStream,
+    /// Connect succeeded, but the socket was disconnected immediately.
+    /// This usually happens if the first auto-reconnect succeeds immediately, but should be handled within the reconnect logic.
+    NotReallyConnected,
+}
+
+impl std::error::Error for ConnectError {
+    /*fn description(&self) -> &str {  }*/
+}
+
+impl std::fmt::Display for ConnectError {
+    fn fmt(&self, f: &mut std::fmt::Formatter) -> std::fmt::Result {
+        if let ConnectError::IoError(e) = self {
+            e.fmt(f)
+        } else {
+            write!(
+                f,
+                "{}",
+                match self {
+                    ConnectError::CouldNotParseIpAddress(addr) => format!("Could not parse ip address: {}", addr),
+                    ConnectError::CouldNotResolveIpAddress => format!("Could not resolve any of the given ip addresses"),
+                    ConnectError::IoError(_e) => unreachable!("Could not query io error description. This is a bug in the rust bindings."),
+                    ConnectError::AlreadyConnected => "Already connected. Disconnect before connecting somewhere else.".to_owned(),
+                    ConnectError::CouldNotSetNoDelayFlag =>
+                        "Could not create tcp socket (Failed to set no delay flag). This is a bug in the rust bindings.".to_owned(),
+                    ConnectError::CouldNotCloneTcpStream =>
+                        "Could not create tcp socket (Failed to clone tcp stream). This is a bug in the rust bindings.".to_owned(),
+                    ConnectError::NotReallyConnected =>
+                        "Connect succeeded, but the socket was disconnected immediately. This is a bug in the rust bindings.".to_owned(),
+                }
+            )
+        }
+    }
+}
+
+impl From<std::io::Error> for ConnectError {
+    fn from(err: std::io::Error) -> Self { ConnectError::IoError(err) }
+}
+
+/// This error is raised if a disconnect request failed, because there was no connection to disconnect
+#[derive(Debug)]
+pub struct DisconnectErrorNotConnected;
+
+pub(crate) enum SocketThreadRequest {
+    Request(Request, Sender<Duration>),
+    Connect(Vec<SocketAddr>, Sender<Result<(), ConnectError>>),
+    Disconnect(Sender<Result<(), DisconnectErrorNotConnected>>),
+    SocketWasClosed(u64, bool),
+    Response(PacketHeader, Vec<u8>),
+    SetTimeout(Duration),
+    GetTimeout(Sender<Duration>),
+    TriggerAutoReconnect(Vec<SocketAddr>),
+    SetAutoReconnect(bool),
+    GetAutoReconnect(Sender<bool>),
+    Terminate,
+}
+
+/// This enum is returned from the [`get_connection_state`](crate::ip_connection::IpConnection::get_connection_state) method.
+#[derive(Debug, Clone, Copy, PartialEq)]
+pub enum ConnectionState {
+    /// No connection is established.
+    Disconnected,
+    /// A connection to the Brick Daemon or the WIFI/Ethernet Extension is established.
+    Connected,
+    /// IP Connection is currently trying to connect.
+    Pending,
+}
+
+impl From<usize> for ConnectionState {
+    fn from(num: usize) -> ConnectionState {
+        match num {
+            1 => ConnectionState::Connected,
+            2 => ConnectionState::Pending,
+            _ => ConnectionState::Disconnected,
+        }
     }
 }
 
 struct ServerNonce([u8; 4]);
 
 impl FromByteSlice for ServerNonce {
-    fn from_le_byte_slice(bytes: &[u8]) -> ServerNonce {
-        ServerNonce([bytes[0], bytes[1], bytes[2], bytes[3]])
-    }
-
-    fn bytes_expected() -> usize {
-        4
-    }
+    fn from_le_byte_slice(bytes: &[u8]) -> ServerNonce { ServerNonce([bytes[0], bytes[1], bytes[2], bytes[3]]) }
+
+    fn bytes_expected() -> usize { 4 }
 }
 
 /// This error is returned if the remote's server nonce could not be queried.
 #[derive(Debug, Copy, Clone)]
 pub enum AuthenticateError {
     SecretInvalid,
-    CouldNotGetServerNonce,
+    CouldNotGetServerNonce
 }
 
 impl std::fmt::Display for AuthenticateError {
-<<<<<<< HEAD
-    fn fmt(&self, f: &mut std::fmt::Formatter) -> std::fmt::Result {
-        write!(
-            f,
-            "{}",
-            match self {
-                AuthenticateError::SecretInvalid => {
-                    "Authentication secret contained non-ASCII characters"
-                }
-                AuthenticateError::CouldNotGetServerNonce => "Could not get server nonce",
-=======
     fn fmt(&self, f: &mut std::fmt::Formatter) -> std::fmt::Result { write!(f, "{}", self.description()) }
 }
 
@@ -630,10 +780,220 @@
             Err(e) => {
                 tx.send(Err(e)).expect("Socket thread has crashed. This is a bug in the rust bindings.");
                 return rx;
->>>>>>> 7f357632
             }
-        )
-    }
-}
-
-impl std::error::Error for AuthenticateError {}+        };
+        self.socket_thread_tx
+            .send(SocketThreadRequest::Connect(sock_addrs, tx))
+            .expect("Socket thread has crashed. This is a bug in the rust bindings.");
+        rx
+    }
+
+    /// Disconnects the TCP/IP connection from the Brick Daemon or the WIFI/Ethernet Extension.
+    pub fn disconnect(&self) -> Receiver<Result<(), DisconnectErrorNotConnected>> {
+        let (tx, rx) = channel();
+        self.socket_thread_tx
+            .send(SocketThreadRequest::Disconnect(tx))
+            .expect("Socket thread has crashed. This is a bug in the rust bindings.");
+        rx
+    }
+
+    /// This event is triggered whenever the IP Connection got connected to a Brick Daemon or to a WIFI/Ethernet Extension.
+    pub fn get_connect_callback_receiver(&self) -> Receiver<ConnectReason> {
+        let (tx, rx) = channel();
+        let (sent_tx, sent_rx) = channel();
+        self.socket_thread_tx
+            .send(SocketThreadRequest::Request(Request::RegisterConnectCallback(tx), sent_tx))
+            .expect("Socket thread has crashed. This is a bug in the rust bindings.");
+        sent_rx.recv().expect("The sent queue was dropped. This is a bug in the rust bindings.");
+        rx
+    }
+
+    /// This event is triggered whenever the IP Connection got disconnected from a Brick Daemon or to a WIFI/Ethernet Extension.
+    pub fn get_disconnect_callback_receiver(&self) -> Receiver<DisconnectReason> {
+        let (tx, rx) = channel();
+        let (sent_tx, sent_rx) = channel();
+        self.socket_thread_tx
+            .send(SocketThreadRequest::Request(Request::RegisterDisconnectCallback(tx), sent_tx))
+            .expect("Socket thread has crashed. This is a bug in the rust bindings.");
+        sent_rx.recv().expect("The sent queue was dropped. This is a bug in the rust bindings.");
+        rx
+    }
+
+    /// Returns the timeout as set by [`set_timeout`](crate::ip_connection::IpConnection::set_timeout)
+    pub fn get_timeout(&self) -> Duration {
+        let (tx, rx) = channel();
+        self.socket_thread_tx.send(SocketThreadRequest::GetTimeout(tx)).expect("Socket thread has crashed. This is a bug in the rust bindings.");
+        rx.recv().expect("The auto reconnect queue was dropped. This is a bug in the rust bindings.")
+    }
+
+    /// Sets the timeout for getters and for setters for which the response expected flag is activated.
+    ///
+    /// Default timeout is 2,5s.
+    pub fn set_timeout(&mut self, timeout: Duration) {
+        self.socket_thread_tx
+            .send(SocketThreadRequest::SetTimeout(timeout))
+            .expect("Socket thread has crashed. This is a bug in the rust bindings.");
+    }
+
+    /// Queries the current connection state.
+    pub fn get_connection_state(&self) -> ConnectionState { ConnectionState::from(self.connection_state.load(Ordering::SeqCst)) }
+
+    /// Returns true if auto-reconnect is enabled, false otherwise.
+    pub fn get_auto_reconnect(&self) -> bool {
+        let (tx, rx) = channel();
+        self.socket_thread_tx.send(SocketThreadRequest::GetAutoReconnect(tx))
+            .expect("Socket thread has crashed. This is a bug in the rust bindings.");
+        rx.recv().expect("The auto reconnect queue was dropped. This is a bug in the rust bindings.")
+    }
+
+    /// Enables or disables auto-reconnect. If auto-reconnect is enabled, the IP Connection will try to reconnect to
+    /// the previously given host and port, if the currently existing connection is lost.
+    /// Therefore, auto-reconnect only does something after a successful [`connect`](crate::ip_connection::IpConnection::connect) call.
+    ///
+    /// Default value is true.
+    pub fn set_auto_reconnect(&mut self, auto_reconnect_enabled: bool) {
+        self.socket_thread_tx
+            .send(SocketThreadRequest::SetAutoReconnect(auto_reconnect_enabled))
+            .expect("Socket thread has crashed. This is a bug in the rust bindings.");
+    }
+
+    /// Broadcasts an enumerate request. All devices will respond with an enumerate event.
+    pub fn enumerate(&self) {
+        let (tx, rx) = channel();
+        self.socket_thread_tx
+            .send(SocketThreadRequest::Request(Request::Set { uid: 0, function_id: 254, payload: vec![], response_sender: None }, tx))
+            .expect("Socket thread has crashed. This is a bug in the rust bindings.");
+        rx.recv().expect("The sent queue was dropped. This is a bug in the rust bindings.");
+    }
+
+    /// This receiver receives enumerate events, as described [here](crate::ip_connection::EnumerateResponse).
+    ///
+    pub fn get_enumerate_callback_receiver(&self) -> ConvertingCallbackReceiver<EnumerateResponse> {
+        let (tx, rx) = channel();
+        let (sent_tx, sent_rx) = channel();
+        self.socket_thread_tx
+            .send(SocketThreadRequest::Request(Request::RegisterEnumerateCallback(tx), sent_tx))
+            .expect("Socket thread has crashed. This is a bug in the rust bindings.");
+        sent_rx.recv().expect("The sent queue was dropped. This is a bug in the rust bindings.");
+        ConvertingCallbackReceiver::new(rx)
+    }
+
+    /// Performs an authentication handshake with the connected Brick Daemon or WIFI/Ethernet Extension.
+    /// If the handshake succeeds the connection switches from non-authenticated to authenticated state
+    /// and communication can continue as normal. If the handshake fails then the connection gets closed.
+    /// Authentication can fail if the wrong secret was used or if authentication is not enabled at all
+    /// on the Brick Daemon or the WIFI/Ethernet Extension.
+    ///
+    /// See the authentication tutorial for more information.
+    ///
+    /// New in version 2.1.0.
+    pub fn authenticate(&self, secret: &str) -> Result<ConvertingReceiver<()>, AuthenticateError> {
+        if !secret.chars().all(|c| c.is_ascii()) {
+            return Err(AuthenticateError::SecretInvalid)
+        }
+        let (tx, rx) = channel();
+        let (sent_tx, sent_rx) = channel();
+        self.socket_thread_tx
+            .send(SocketThreadRequest::Request(Request::Get { uid: 1, function_id: 1, payload: vec![], response_sender: tx }, sent_tx))
+            .expect("Socket thread has crashed. This is a bug in the rust bindings.");
+        let timeout = sent_rx.recv().expect("The sent queue was dropped. This is a bug in the rust bindings.");
+        let recv = ConvertingReceiver::<ServerNonce>::new(rx, timeout);
+        let server_nonce = match recv.recv() {
+            Ok(nonce) => nonce,
+            Err(_) => return Err(AuthenticateError::CouldNotGetServerNonce),
+        };
+
+        let mut rng = ChaChaRng::from_entropy();
+        let mut client_nonce = [0u8; 4];
+        rng.fill_bytes(&mut client_nonce);
+
+        let mut to_hash = [0u8; 8];
+        //bytes::copy_memory(to_hash.mut_slice_to(4), )
+        to_hash[0..4].copy_from_slice(&server_nonce.0);
+        to_hash[4..=7].copy_from_slice(&client_nonce);
+
+        let mut mac = Hmac::<Sha1>::new_from_slice(secret.as_bytes()).expect("");
+        mac.update(&to_hash);
+        let result = mac.finalize();
+
+        let (auth_sent_tx, auth_sent_rx) = channel();
+        let mut payload = [0u8; 24];
+        payload[0..4].copy_from_slice(&client_nonce);
+        let hashed = result.into_bytes();
+        payload[4..24].copy_from_slice(&hashed);
+        let (auth_tx, auth_rx) = channel();
+        self.socket_thread_tx
+            .send(SocketThreadRequest::Request(
+                Request::Set { uid: 1, function_id: 2, payload: payload.to_vec(), response_sender: Some(auth_tx) },
+                auth_sent_tx,
+            ))
+            .expect("Socket thread has crashed. This is a bug in the rust bindings.");
+        let timeout = auth_sent_rx.recv().expect("The sent queue was dropped. This is a bug in the rust bindings.");
+        Ok(ConvertingReceiver::new(auth_rx, timeout))
+    }
+}
+
+impl IpConnection {
+    /// Creates an IP Connection object that can be used to enumerate the available devices. It is also required for the constructor of Bricks and Bricklets.
+    pub fn new() -> IpConnection { Default::default() }
+
+    /// Returns a new request sender, to be used for example in other threads.
+    pub fn get_request_sender(&self) -> IpConnectionRequestSender { self.req.clone() }
+
+    /// Creates a TCP/IP connection to the given `host` and `port`. The host and port can refer to a Brick Daemon or to a WIFI/Ethernet Extension.
+    ///
+    /// Devices can only be controlled when the connection was established successfully.
+    ///
+    /// Returns a receiver, which will receive either ``()`` or an ``ConnectError`` if there is no Brick Daemon or WIFI/Ethernet Extension listening at the given host and port.
+    pub fn connect<T: ToSocketAddrs>(&self, addr: T) -> Receiver<Result<(), ConnectError>> { self.req.connect(addr) }
+
+    /// Disconnects the TCP/IP connection from the Brick Daemon or the WIFI/Ethernet Extension.
+    pub fn disconnect(&self) -> Receiver<Result<(), DisconnectErrorNotConnected>> { self.req.disconnect() }
+
+    /// This event is triggered whenever the IP Connection got connected to a Brick Daemon or to a WIFI/Ethernet Extension.
+    pub fn get_connect_callback_receiver(&self) -> Receiver<ConnectReason> { self.req.get_connect_callback_receiver() }
+
+    /// This event is triggered whenever the IP Connection got disconnected from a Brick Daemon or to a WIFI/Ethernet Extension.
+    pub fn get_disconnect_callback_receiver(&self) -> Receiver<DisconnectReason> { self.req.get_disconnect_callback_receiver() }
+
+    /// Returns the timeout as set by [`set_timeout`](crate::ip_connection::IpConnection::set_timeout)
+    pub fn get_timeout(&self) -> Duration { self.req.get_timeout() }
+
+    /// Sets the timeout for getters and for setters for which the response expected flag is activated.
+    ///
+    /// Default timeout is 2500 ms.
+    pub fn set_timeout(&mut self, timeout: Duration) { self.req.set_timeout(timeout) }
+
+    /// Queries the current connection state.
+    pub fn get_connection_state(&self) -> ConnectionState { self.req.get_connection_state() }
+
+    /// Returns true if auto-reconnect is enabled, false otherwise.
+    pub fn get_auto_reconnect(&self) -> bool { self.req.get_auto_reconnect() }
+
+    /// Enables or disables auto-reconnect. If auto-reconnect is enabled, the IP Connection will try to reconnect to
+    /// the previously given host and port, if the currently existing connection is lost.
+    /// Therefore, auto-reconnect only does something after a successful [`connect`](crate::ip_connection::IpConnection::connect) call.
+    ///
+    /// Default value is true.
+    pub fn set_auto_reconnect(&mut self, auto_reconnect_enabled: bool) { self.req.set_auto_reconnect(auto_reconnect_enabled) }
+
+    /// Broadcasts an enumerate request. All devices will respond with an enumerate event.
+    pub fn enumerate(&self) { self.req.enumerate() }
+
+    /// This receiver receives enumerate events, as described [here](crate::ip_connection::EnumerateResponse).
+    ///
+    pub fn get_enumerate_callback_receiver(&self) -> ConvertingCallbackReceiver<EnumerateResponse> {
+        self.req.get_enumerate_callback_receiver()
+    }
+
+    /// Performs an authentication handshake with the connected Brick Daemon or WIFI/Ethernet Extension.
+    /// If the handshake succeeds the connection switches from non-authenticated to authenticated state
+    /// and communication can continue as normal. If the handshake fails then the connection gets closed.
+    /// Authentication can fail if the wrong secret was used or if authentication is not enabled at all
+    /// on the Brick Daemon or the WIFI/Ethernet Extension.
+    ///
+    /// See the authentication tutorial for more information.
+    ///
+    /// New in version 2.1.0.
+    pub fn authenticate(&self, secret: &str) -> Result<ConvertingReceiver<()>, AuthenticateError> { self.req.authenticate(secret) }
+}