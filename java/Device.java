--- conflicted
+++ resolved
@@ -39,7 +39,6 @@
 	 */
 	public Device(String uid, IPConnection ipcon) {
 		long uidTmp = IPConnection.base58Decode(uid);
-<<<<<<< HEAD
         if(uidTmp > 0xFFFFFFFFL) {
             // convert from 64bit to 32bit
             long value1 = uidTmp & 0xFFFFFFFFL;
@@ -50,18 +49,6 @@
             uidTmp |= (value2 & 0x0000003FL) << 16;
             uidTmp |= (value2 & 0x000F0000L) << 6;
             uidTmp |= (value2 & 0x3F000000L) << 2;
-=======
-		if(uidTmp > 0xFFFFFFFFL) {
-			// convert from 64bit to 32bit
-			long value1 = uidTmp & 0xFFFFFFFFL;
-			long value2 = (uidTmp >> 32) & 0xFFFFFFFFL;
-
-			uidTmp  = (value1 & 0x3F000000L) << 2;
-			uidTmp |= (value1 & 0x000F0000L) << 6;
-			uidTmp |= (value1 & 0x0000003FL) << 16;
-			uidTmp |= (value2 & 0x0F000000L) >> 12;
-			uidTmp |= (value2 & 0x00000FFFL);
->>>>>>> 4fde9eb1
 		}
 
 		this.uid   = uidTmp;
